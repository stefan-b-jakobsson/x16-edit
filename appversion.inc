--- conflicted
+++ resolved
@@ -1,10 +1,6 @@
 .define appversion_major    0
 .define appversion_minor    8
-<<<<<<< HEAD
-.define appversion_patch    1
-=======
 .define appversion_patch    2
->>>>>>> 8a1526bb
 
 .if target_mem=target_rom
     .segment "APPSIG"
